--- conflicted
+++ resolved
@@ -18,14 +18,12 @@
 
 __all__ = ["EfficientNetBuilder", "decode_arch_def", "efficientnet_init_weights"]
 
-
-<<<<<<< HEAD
+_logger = logging.getLogger(__name__)
+
+
 def _log_info_if(msg, condition):
     if condition:
-        logging.info(msg)
-=======
-logger = logging.getLogger(__name__)
->>>>>>> 1998bd31
+        _logger.info(msg)
 
 
 def _parse_ksize(ss):
@@ -237,7 +235,7 @@
         self.drop_path_rate = drop_path_rate
         if feature_location == 'depthwise':
             # old 'depthwise' mode renamed 'expansion' to match TF impl, old expansion mode didn't make sense
-            logging.warning("feature_location=='depthwise' is deprecated, using 'expansion'")
+            _logger.warning("feature_location=='depthwise' is deprecated, using 'expansion'")
             feature_location = 'expansion'
         self.feature_location = feature_location
         assert feature_location in ('bottleneck', 'expansion', '')
@@ -267,12 +265,7 @@
         if bt == 'ir':
             ba['drop_path_rate'] = drop_path_rate
             ba['se_kwargs'] = self.se_kwargs
-<<<<<<< HEAD
             _log_info_if('  InvertedResidual {}, Args: {}'.format(block_idx, str(ba)), self.verbose)
-=======
-            if self.verbose:
-                logger.info('  InvertedResidual {}, Args: {}'.format(block_idx, str(ba)))
->>>>>>> 1998bd31
             if ba.get('num_experts', 0) > 0:
                 block = CondConvResidual(**ba)
             else:
@@ -280,29 +273,15 @@
         elif bt == 'ds' or bt == 'dsa':
             ba['drop_path_rate'] = drop_path_rate
             ba['se_kwargs'] = self.se_kwargs
-<<<<<<< HEAD
             _log_info_if('  DepthwiseSeparable {}, Args: {}'.format(block_idx, str(ba)), self.verbose)
-=======
-            if self.verbose:
-                logger.info('  DepthwiseSeparable {}, Args: {}'.format(block_idx, str(ba)))
->>>>>>> 1998bd31
             block = DepthwiseSeparableConv(**ba)
         elif bt == 'er':
             ba['drop_path_rate'] = drop_path_rate
             ba['se_kwargs'] = self.se_kwargs
-<<<<<<< HEAD
             _log_info_if('  EdgeResidual {}, Args: {}'.format(block_idx, str(ba)), self.verbose)
             block = EdgeResidual(**ba)
         elif bt == 'cn':
             _log_info_if('  ConvBnAct {}, Args: {}'.format(block_idx, str(ba)), self.verbose)
-=======
-            if self.verbose:
-                logger.info('  EdgeResidual {}, Args: {}'.format(block_idx, str(ba)))
-            block = EdgeResidual(**ba)
-        elif bt == 'cn':
-            if self.verbose:
-                logger.info('  ConvBnAct {}, Args: {}'.format(block_idx, str(ba)))
->>>>>>> 1998bd31
             block = ConvBnAct(**ba)
         else:
             assert False, 'Uknkown block type (%s) while building model.' % bt
@@ -314,24 +293,18 @@
         """ Build the blocks
         Args:
             in_chs: Number of input-channels passed to first block
-            model_block_args: A list of lists, outer list defines stacks (block stages), inner
+            model_block_args: A list of lists, outer list defines stages, inner
                 list contains strings defining block configuration(s)
         Return:
              List of block stacks (each stack wrapped in nn.Sequential)
         """
-<<<<<<< HEAD
         _log_info_if('Building model trunk with %d stages...' % len(model_block_args), self.verbose)
-=======
-        if self.verbose:
-            logger.info('Building model trunk with %d stages...' % len(model_block_args))
->>>>>>> 1998bd31
         self.in_chs = in_chs
         total_block_count = sum([len(x) for x in model_block_args])
         total_block_idx = 0
         current_stride = 2
         current_dilation = 1
         stages = []
-<<<<<<< HEAD
         if model_block_args[0][0]['stride'] > 1:
             # if the first block starts with a stride, we need to extract first level feat from stem
             feature_info = dict(
@@ -351,24 +324,6 @@
                 last_block = block_idx + 1 == len(stack_args)
                 _log_info_if(' Block: {}'.format(block_idx), self.verbose)
 
-=======
-        # outer list of block_args defines the stacks ('stages' by some conventions)
-        for stage_idx, stage_block_args in enumerate(model_block_args):
-            last_stack = stage_idx == (len(model_block_args) - 1)
-            if self.verbose:
-                logger.info('Stack: {}'.format(stage_idx))
-            assert isinstance(stage_block_args, list)
-
-            blocks = []
-            # each stack (stage) contains a list of block arguments
-            for block_idx, block_args in enumerate(stage_block_args):
-                last_block = block_idx == (len(stage_block_args) - 1)
-                extract_features = ''  # No features extracted
-                if self.verbose:
-                    logger.info(' Block: {}'.format(block_idx))
-
-                # Sort out stride, dilation, and feature extraction details
->>>>>>> 1998bd31
                 assert block_args['stride'] in (1, 2)
                 if block_idx >= 1:   # only the first block in any stack can have a stride > 1
                     block_args['stride'] = 1
@@ -385,14 +340,8 @@
                     if next_output_stride > self.output_stride:
                         next_dilation = current_dilation * block_args['stride']
                         block_args['stride'] = 1
-<<<<<<< HEAD
                         _log_info_if('  Converting stride to dilation to maintain output_stride=={}'.format(
                             self.output_stride), self.verbose)
-=======
-                        if self.verbose:
-                            logger.info('  Converting stride to dilation to maintain output_stride=={}'.format(
-                                self.output_stride))
->>>>>>> 1998bd31
                     else:
                         current_stride = next_output_stride
                 block_args['dilation'] = current_dilation
