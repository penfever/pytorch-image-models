import pytest
import torch
import platform
import os
import fnmatch

import timm
from timm import list_models, create_model, set_scriptable, has_model_default_key, is_model_default_key, \
    get_model_default_value

if hasattr(torch._C, '_jit_set_profiling_executor'):
    # legacy executor is too slow to compile large models for unit tests
    # no need for the fusion performance here
    torch._C._jit_set_profiling_executor(True)
    torch._C._jit_set_profiling_mode(False)

# transformer models don't support many of the spatial / feature based model functionalities
<<<<<<< HEAD
NON_STD_FILTERS = ['vit_*', 'tnt_*', 'pit_*', 'swin_*', 'coat_*', 'cait_*']
=======
NON_STD_FILTERS = ['vit_*', 'tnt_*', 'pit_*', 'swin_*', 'coat_*', 'mixer_*']
>>>>>>> 936e9b33
NUM_NON_STD = len(NON_STD_FILTERS)

# exclude models that cause specific test failures
if 'GITHUB_ACTIONS' in os.environ:  # and 'Linux' in platform.system():
    # GitHub Linux runner is slower and hits memory limits sooner than MacOS, exclude bigger models
    EXCLUDE_FILTERS = [
        '*efficientnet_l2*', '*resnext101_32x48d', '*in21k', '*152x4_bitm', '*101x3_bitm',
        '*nfnet_f3*', '*nfnet_f4*', '*nfnet_f5*', '*nfnet_f6*', '*nfnet_f7*', 
        '*resnetrs350*', '*resnetrs420*'] + NON_STD_FILTERS
else:
    EXCLUDE_FILTERS = NON_STD_FILTERS

MAX_FWD_SIZE = 384
MAX_BWD_SIZE = 128
MAX_FWD_FEAT_SIZE = 448


@pytest.mark.timeout(120)
@pytest.mark.parametrize('model_name', list_models(exclude_filters=EXCLUDE_FILTERS[:-NUM_NON_STD]))
@pytest.mark.parametrize('batch_size', [1])
def test_model_forward(model_name, batch_size):
    """Run a single forward pass with each model"""
    model = create_model(model_name, pretrained=False)
    model.eval()

    input_size = model.default_cfg['input_size']
    if any([x > MAX_FWD_SIZE for x in input_size]):
        # cap forward test at max res 448 * 448 to keep resource down
        input_size = tuple([min(x, MAX_FWD_SIZE) for x in input_size])
    inputs = torch.randn((batch_size, *input_size))
    outputs = model(inputs)

    assert outputs.shape[0] == batch_size
    assert not torch.isnan(outputs).any(), 'Output included NaNs'


@pytest.mark.timeout(120)
@pytest.mark.parametrize('model_name', list_models(exclude_filters=EXCLUDE_FILTERS))
@pytest.mark.parametrize('batch_size', [2])
def test_model_backward(model_name, batch_size):
    """Run a single forward pass with each model"""
    model = create_model(model_name, pretrained=False, num_classes=42)
    num_params = sum([x.numel() for x in model.parameters()])
    model.eval()

    input_size = model.default_cfg['input_size']
    if not is_model_default_key(model_name, 'fixed_input_size'):
        min_input_size = get_model_default_value(model_name, 'min_input_size')
        if min_input_size is not None:
            input_size = min_input_size
        else:
            if any([x > MAX_BWD_SIZE for x in input_size]):
                # cap backward test at 128 * 128 to keep resource usage down
                input_size = tuple([min(x, MAX_BWD_SIZE) for x in input_size])

    inputs = torch.randn((batch_size, *input_size))
    outputs = model(inputs)
    outputs.mean().backward()
    for n, x in model.named_parameters():
        assert x.grad is not None, f'No gradient for {n}'
    num_grad = sum([x.grad.numel() for x in model.parameters() if x.grad is not None])

    assert outputs.shape[-1] == 42
    assert num_params == num_grad, 'Some parameters are missing gradients'
    assert not torch.isnan(outputs).any(), 'Output included NaNs'


@pytest.mark.timeout(120)
@pytest.mark.parametrize('model_name', list_models(exclude_filters=NON_STD_FILTERS))
@pytest.mark.parametrize('batch_size', [1])
def test_model_default_cfgs(model_name, batch_size):
    """Run a single forward pass with each model"""
    model = create_model(model_name, pretrained=False)
    model.eval()
    state_dict = model.state_dict()
    cfg = model.default_cfg

    classifier = cfg['classifier']
    pool_size = cfg['pool_size']
    input_size = model.default_cfg['input_size']

    if all([x <= MAX_FWD_FEAT_SIZE for x in input_size]) and \
            not any([fnmatch.fnmatch(model_name, x) for x in EXCLUDE_FILTERS]):
        # output sizes only checked if default res <= 448 * 448 to keep resource down
        input_size = tuple([min(x, MAX_FWD_FEAT_SIZE) for x in input_size])
        input_tensor = torch.randn((batch_size, *input_size))

        # test forward_features (always unpooled)
        outputs = model.forward_features(input_tensor)
        assert outputs.shape[-1] == pool_size[-1] and outputs.shape[-2] == pool_size[-2]

        # test forward after deleting the classifier, output should be poooled, size(-1) == model.num_features
        model.reset_classifier(0)
        outputs = model.forward(input_tensor)
        assert len(outputs.shape) == 2
        assert outputs.shape[-1] == model.num_features

        # test model forward without pooling and classifier
        model.reset_classifier(0, '')  # reset classifier and set global pooling to pass-through
        outputs = model.forward(input_tensor)
        assert len(outputs.shape) == 4
        if not isinstance(model, timm.models.MobileNetV3) and not isinstance(model, timm.models.GhostNet):
            # FIXME mobilenetv3/ghostnet forward_features vs removed pooling differ
            assert outputs.shape[-1] == pool_size[-1] and outputs.shape[-2] == pool_size[-2]

    # check classifier name matches default_cfg
    assert classifier + ".weight" in state_dict.keys(), f'{classifier} not in model params'

    # check first conv(s) names match default_cfg
    first_conv = cfg['first_conv']
    if isinstance(first_conv, str):
        first_conv = (first_conv,)
    assert isinstance(first_conv, (tuple, list))
    for fc in first_conv:
        assert fc + ".weight" in state_dict.keys(), f'{fc} not in model params'


if 'GITHUB_ACTIONS' not in os.environ:
    @pytest.mark.timeout(120)
    @pytest.mark.parametrize('model_name', list_models(pretrained=True))
    @pytest.mark.parametrize('batch_size', [1])
    def test_model_load_pretrained(model_name, batch_size):
        """Create that pretrained weights load, verify support for in_chans != 3 while doing so."""
        in_chans = 3 if 'pruned' in model_name else 1  # pruning not currently supported with in_chans change
        create_model(model_name, pretrained=True, in_chans=in_chans, num_classes=5)

    @pytest.mark.timeout(120)
    @pytest.mark.parametrize('model_name', list_models(pretrained=True, exclude_filters=NON_STD_FILTERS))
    @pytest.mark.parametrize('batch_size', [1])
    def test_model_features_pretrained(model_name, batch_size):
        """Create that pretrained weights load when features_only==True."""
        create_model(model_name, pretrained=True, features_only=True)

EXCLUDE_JIT_FILTERS = [
    '*iabn*', 'tresnet*',  # models using inplace abn unlikely to ever be scriptable
    'dla*', 'hrnet*', 'ghostnet*', # hopefully fix at some point
]


@pytest.mark.timeout(120)
@pytest.mark.parametrize('model_name', list_models(exclude_filters=EXCLUDE_FILTERS + EXCLUDE_JIT_FILTERS))
@pytest.mark.parametrize('batch_size', [1])
def test_model_forward_torchscript(model_name, batch_size):
    """Run a single forward pass with each model"""
    with set_scriptable(True):
        model = create_model(model_name, pretrained=False)
    model.eval()

    if has_model_default_key(model_name, 'fixed_input_size'):
        input_size = get_model_default_value(model_name, 'input_size')
    elif has_model_default_key(model_name, 'min_input_size'):
        input_size = get_model_default_value(model_name, 'min_input_size')
    else:
        input_size = (3, 128, 128)  # jit compile is already a bit slow and we've tested normal res already...

    model = torch.jit.script(model)
    outputs = model(torch.randn((batch_size, *input_size)))

    assert outputs.shape[0] == batch_size
    assert not torch.isnan(outputs).any(), 'Output included NaNs'


EXCLUDE_FEAT_FILTERS = [
    '*pruned*',  # hopefully fix at some point
]
if 'GITHUB_ACTIONS' in os.environ:  # and 'Linux' in platform.system():
    # GitHub Linux runner is slower and hits memory limits sooner than MacOS, exclude bigger models
    EXCLUDE_FEAT_FILTERS += ['*resnext101_32x32d', '*resnext101_32x16d']


@pytest.mark.timeout(120)
@pytest.mark.parametrize('model_name', list_models(exclude_filters=EXCLUDE_FILTERS + EXCLUDE_FEAT_FILTERS))
@pytest.mark.parametrize('batch_size', [1])
def test_model_forward_features(model_name, batch_size):
    """Run a single forward pass with each model in feature extraction mode"""
    model = create_model(model_name, pretrained=False, features_only=True)
    model.eval()
    expected_channels = model.feature_info.channels()
    assert len(expected_channels) >= 4  # all models here should have at least 4 feature levels by default, some 5 or 6

    if has_model_default_key(model_name, 'fixed_input_size'):
        input_size = get_model_default_value(model_name, 'input_size')
    elif has_model_default_key(model_name, 'min_input_size'):
        input_size = get_model_default_value(model_name, 'min_input_size')
    else:
        input_size = (3, 96, 96)  # jit compile is already a bit slow and we've tested normal res already...

    outputs = model(torch.randn((batch_size, *input_size)))
    assert len(expected_channels) == len(outputs)
    for e, o in zip(expected_channels, outputs):
        assert e == o.shape[1]
        assert o.shape[0] == batch_size
        assert not torch.isnan(o).any()<|MERGE_RESOLUTION|>--- conflicted
+++ resolved
@@ -15,11 +15,7 @@
     torch._C._jit_set_profiling_mode(False)
 
 # transformer models don't support many of the spatial / feature based model functionalities
-<<<<<<< HEAD
-NON_STD_FILTERS = ['vit_*', 'tnt_*', 'pit_*', 'swin_*', 'coat_*', 'cait_*']
-=======
-NON_STD_FILTERS = ['vit_*', 'tnt_*', 'pit_*', 'swin_*', 'coat_*', 'mixer_*']
->>>>>>> 936e9b33
+NON_STD_FILTERS = ['vit_*', 'tnt_*', 'pit_*', 'swin_*', 'coat_*', 'cait_*', 'mixer_*']
 NUM_NON_STD = len(NON_STD_FILTERS)
 
 # exclude models that cause specific test failures
