--- conflicted
+++ resolved
@@ -28,8 +28,7 @@
     from torch.nn.parallel import DistributedDataParallel as DDP
     has_apex = False
 
-from timm.data import Dataset, create_loader, resolve_data_config, FastCollateMixup, mix_batch, AugMixDataset,\
-    FastCollateMixupElementwise, FastCollateMixupBatchwise
+from timm.data import Dataset, create_loader, resolve_data_config, FastCollateMixup, mix_batch, AugMixDataset
 from timm.models import create_model, resume_checkpoint, convert_splitbn_model
 from timm.utils import *
 from timm.loss import LabelSmoothingCrossEntropy, SoftTargetCrossEntropy, JsdCrossEntropy
@@ -157,13 +156,9 @@
 parser.add_argument('--resplit', action='store_true', default=False,
                     help='Do not random erase first (clean) augmentation split')
 parser.add_argument('--mixup', type=float, default=0.0,
-<<<<<<< HEAD
                     help='mixup alpha, mixup enabled if > 0. (default: 0.)')
 parser.add_argument('--mixup-mode', type=str, default='mixup',
-                    help='Mixup mode ("mixup", "cutmix", "random", default: "mixup")')
-=======
-                    help='Mixup alpha, mixup enabled if > 0. (default: 0.)')
->>>>>>> 6e9d6172
+                    help='Mixup mode. One of "mixup", "cutmix", "random" (default: "mixup")')
 parser.add_argument('--mixup-off-epoch', default=0, type=int, metavar='N',
                     help='Turn off mixup after this epoch, disabled if 0 (default: 0)')
 parser.add_argument('--smoothing', type=float, default=0.1,
