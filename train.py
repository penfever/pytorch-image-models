#!/usr/bin/env python3
""" ImageNet Training Script

This is intended to be a lean and easily modifiable ImageNet training script that reproduces ImageNet
training results with some of the latest networks and training techniques. It favours canonical PyTorch
and standard Python style over trying to be able to 'do it all.' That said, it offers quite a few speed
and training result improvements over the usual PyTorch example scripts. Repurpose as you see fit.

This script was started from an early version of the PyTorch ImageNet example
(https://github.com/pytorch/examples/tree/master/imagenet)

NVIDIA CUDA specific speedups adopted from NVIDIA Apex examples
(https://github.com/NVIDIA/apex/tree/master/examples/imagenet)

Hacked together by / Copyright 2020 Ross Wightman (https://github.com/rwightman)
"""
import argparse
import time
import yaml
import os
import logging
from collections import OrderedDict
from datetime import datetime
from dataclasses import replace
from typing import Tuple

import torch
import torch.nn as nn
import torchvision.utils

from timm.bits import initialize_device, setup_model_and_optimizer, DeviceEnv, Monitor, Tracker,\
    TrainState, TrainServices, TrainCfg, CheckpointManager, AccuracyTopK, AvgTensor, distribute_bn
from timm.data import create_dataset, create_transform_v2, create_loader_v2, resolve_data_config,\
    PreprocessCfg, AugCfg, MixupCfg, AugMixDataset
from timm.models import create_model, safe_model_name, convert_splitbn_model
from timm.loss import *
from timm.optim import optimizer_kwargs
from timm.scheduler import create_scheduler
from timm.utils import setup_default_logging, random_seed, get_outdir, unwrap_model


_logger = logging.getLogger('train')


# The first arg parser parses out only the --config argument, this argument is used to
# load a yaml file containing key-values that override the defaults for the main parser below
config_parser = parser = argparse.ArgumentParser(description='Training Config', add_help=False)
parser.add_argument('-c', '--config', default='', type=str, metavar='FILE',
                    help='YAML config file specifying default arguments')


parser = argparse.ArgumentParser(description='PyTorch ImageNet Training')

# Dataset parameters
parser.add_argument('data_dir', metavar='DIR',
                    help='path to dataset')
parser.add_argument('--dataset', '-d', metavar='NAME', default='',
                    help='dataset type (default: ImageFolder/ImageTar if empty)')
parser.add_argument('--train-split', metavar='NAME', default='train',
                    help='dataset train split (default: train)')
parser.add_argument('--val-split', metavar='NAME', default='validation',
                    help='dataset validation split (default: validation)')
parser.add_argument('--dataset-download', action='store_true', default=False,
                    help='Allow download of dataset for torch/ and tfds/ datasets that support it.')
parser.add_argument('--class-map', default='', type=str, metavar='FILENAME',
                    help='path to class to idx mapping file (default: "")')

# Model parameters
parser.add_argument('--model', default='resnet50', type=str, metavar='MODEL',
                    help='Name of model to train (default: "resnet50"')
parser.add_argument('--pretrained', action='store_true', default=False,
                    help='Start with pretrained version of specified network (if avail)')
parser.add_argument('--initial-checkpoint', default='', type=str, metavar='PATH',
                    help='Initialize model from this checkpoint (default: none)')
parser.add_argument('--resume', default='', type=str, metavar='PATH',
                    help='Resume full model and optimizer state from checkpoint (default: none)')
parser.add_argument('--no-resume-opt', action='store_true', default=False,
                    help='prevent resume of optimizer state when resuming model')
parser.add_argument('--num-classes', type=int, default=None, metavar='N',
                    help='number of label classes (Model default if None)')
parser.add_argument('--gp', default=None, type=str, metavar='POOL',
                    help='Global pool type, one of (fast, avg, max, avgmax, avgmaxc). Model default if None.')
parser.add_argument('--img-size', type=int, default=None, metavar='N',
                    help='Image patch size (default: None => model default)')
parser.add_argument('--input-size', default=None, nargs=3, type=int,
                    metavar='N N N', help='Input all image dimensions (d h w, e.g. --input-size 3 224 224), uses model default if empty')
parser.add_argument('--crop-pct', default=None, type=float,
                    metavar='N', help='Input image center crop percent (for validation only)')
parser.add_argument('--mean', type=float, nargs='+', default=None, metavar='MEAN',
                    help='Override mean pixel value of dataset')
parser.add_argument('--std', type=float, nargs='+', default=None, metavar='STD',
                    help='Override std deviation of of dataset')
parser.add_argument('--interpolation', default='', type=str, metavar='NAME',
                    help='Image resize interpolation type (overrides model)')
parser.add_argument('-b', '--batch-size', type=int, default=256, metavar='N',
                    help='input batch size for training (default: 32)')
parser.add_argument('-vb', '--validation-batch-size', type=int, default=None, metavar='N',
                    help='validation batch size override (default: None)')

# Optimizer parameters
parser.add_argument('--opt', default='sgd', type=str, metavar='OPTIMIZER',
                    help='Optimizer (default: "sgd"')
parser.add_argument('--opt-eps', default=None, type=float, metavar='EPSILON',
                    help='Optimizer Epsilon (default: None, use opt default)')
parser.add_argument('--opt-betas', default=None, type=float, nargs='+', metavar='BETA',
                    help='Optimizer Betas (default: None, use opt default)')
parser.add_argument('--momentum', type=float, default=0.9, metavar='M',
                    help='Optimizer momentum (default: 0.9)')
parser.add_argument('--weight-decay', type=float, default=0.0001,
                    help='weight decay (default: 0.0001)')
parser.add_argument('--clip-grad', type=float, default=None, metavar='NORM',
                    help='Clip gradient norm (default: None, no clipping)')
parser.add_argument('--clip-mode', type=str, default='norm',
                    help='Gradient clipping mode. One of ("norm", "value", "agc")')


# Learning rate schedule parameters
parser.add_argument('--sched', default='cosine', type=str, metavar='SCHEDULER',
                    help='LR scheduler (default: "cosine"')
parser.add_argument('--lr', type=float, default=0.1, metavar='LR',
                    help='learning rate (default: 0.05)')
parser.add_argument('--lr-noise', type=float, nargs='+', default=None, metavar='pct, pct',
                    help='learning rate noise on/off epoch percentages')
parser.add_argument('--lr-noise-pct', type=float, default=0.67, metavar='PERCENT',
                    help='learning rate noise limit percent (default: 0.67)')
parser.add_argument('--lr-noise-std', type=float, default=1.0, metavar='STDDEV',
                    help='learning rate noise std-dev (default: 1.0)')
parser.add_argument('--lr-cycle-mul', type=float, default=1.0, metavar='MULT',
                    help='learning rate cycle len multiplier (default: 1.0)')
parser.add_argument('--lr-cycle-decay', type=float, default=0.5, metavar='MULT',
                    help='amount to decay each learning rate cycle (default: 0.5)')
parser.add_argument('--lr-cycle-limit', type=int, default=1, metavar='N',
                    help='learning rate cycle limit, cycles enabled if > 1')
parser.add_argument('--lr-k-decay', type=float, default=1.0,
                    help='learning rate k-decay for cosine/poly (default: 1.0)')
parser.add_argument('--warmup-lr', type=float, default=0.0001, metavar='LR',
                    help='warmup learning rate (default: 0.0001)')
parser.add_argument('--min-lr', type=float, default=1e-5, metavar='LR',
                    help='lower lr bound for cyclic schedulers that hit 0 (1e-5)')
parser.add_argument('--epochs', type=int, default=300, metavar='N',
                    help='number of epochs to train (default: 300)')
parser.add_argument('--epoch-repeats', type=float, default=0., metavar='N',
                    help='epoch repeat multiplier (number of times to repeat dataset epoch per train epoch).')
parser.add_argument('--start-epoch', default=None, type=int, metavar='N',
                    help='manual epoch number (useful on restarts)')
parser.add_argument('--decay-epochs', type=float, default=100, metavar='N',
                    help='epoch interval to decay LR')
parser.add_argument('--warmup-epochs', type=int, default=5, metavar='N',
                    help='epochs to warmup LR, if scheduler supports')
parser.add_argument('--cooldown-epochs', type=int, default=10, metavar='N',
                    help='epochs to cooldown LR at min_lr, after cyclic schedule ends')
parser.add_argument('--patience-epochs', type=int, default=10, metavar='N',
                    help='patience epochs for Plateau LR scheduler (default: 10')
parser.add_argument('--decay-rate', '--dr', type=float, default=0.1, metavar='RATE',
                    help='LR decay rate (default: 0.1)')

# Augmentation & regularization parameters
parser.add_argument('--no-aug', action='store_true', default=False,
                    help='Disable all training augmentation, override other train aug args')
parser.add_argument('--scale', type=float, nargs='+', default=[0.08, 1.0], metavar='PCT',
                    help='Random resize scale (default: 0.08 1.0)')
parser.add_argument('--ratio', type=float, nargs='+', default=[3./4., 4./3.], metavar='RATIO',
                    help='Random resize aspect ratio (default: 0.75 1.33)')
parser.add_argument('--hflip', type=float, default=0.5,
                    help='Horizontal flip training aug probability')
parser.add_argument('--vflip', type=float, default=0.,
                    help='Vertical flip training aug probability')
parser.add_argument('--color-jitter', type=float, default=0.4, metavar='PCT',
                    help='Color jitter factor (default: 0.4)')
parser.add_argument('--aa', type=str, default=None, metavar='NAME',
                    help='Use AutoAugment policy. "v0" or "original". (default: None)'),
parser.add_argument('--aug-splits', type=int, default=0,
                    help='Number of augmentation splits (default: 0, valid: 0 or >=2)')
parser.add_argument('--jsd-loss', action='store_true', default=False,
                    help='Enable Jensen-Shannon Divergence + CE loss. Use with `--aug-splits`.')
parser.add_argument('--bce-loss', action='store_true', default=False,
                    help='Enable BCE loss w/ Mixup/CutMix use.')
parser.add_argument('--bce-target-thresh', type=float, default=None,
                    help='Threshold for binarizing softened BCE targets (default: None, disabled)')
parser.add_argument('--reprob', type=float, default=0., metavar='PCT',
                    help='Random erase prob (default: 0.)')
parser.add_argument('--remode', type=str, default='pixel',
                    help='Random erase mode (default: "pixel")')
parser.add_argument('--recount', type=int, default=1,
                    help='Random erase count (default: 1)')
parser.add_argument('--resplit', action='store_true', default=False,
                    help='Do not random erase first (clean) augmentation split')
parser.add_argument('--mixup', type=float, default=0.0,
                    help='mixup alpha, mixup enabled if > 0. (default: 0.)')
parser.add_argument('--cutmix', type=float, default=0.0,
                    help='cutmix alpha, cutmix enabled if > 0. (default: 0.)')
parser.add_argument('--cutmix-minmax', type=float, nargs='+', default=None,
                    help='cutmix min/max ratio, overrides alpha and enables cutmix if set (default: None)')
parser.add_argument('--mixup-prob', type=float, default=1.0,
                    help='Probability of performing mixup or cutmix when either/both is enabled')
parser.add_argument('--mixup-switch-prob', type=float, default=0.5,
                    help='Probability of switching to cutmix when both mixup and cutmix enabled')
parser.add_argument('--mixup-mode', type=str, default='batch',
                    help='How to apply mixup/cutmix params. Per "batch", "pair", or "elem"')
parser.add_argument('--mixup-off-epoch', default=0, type=int, metavar='N',
                    help='Turn off mixup after this epoch, disabled if 0 (default: 0)')
parser.add_argument('--smoothing', type=float, default=0.1,
                    help='Label smoothing (default: 0.1)')
parser.add_argument('--train-interpolation', type=str, default='random',
                    help='Training interpolation (random, bilinear, bicubic default: "random")')
parser.add_argument('--drop', type=float, default=0.0, metavar='PCT',
                    help='Dropout rate (default: 0.)')
parser.add_argument('--drop-connect', type=float, default=None, metavar='PCT',
                    help='Drop connect rate, DEPRECATED, use drop-path (default: None)')
parser.add_argument('--drop-path', type=float, default=None, metavar='PCT',
                    help='Drop path rate (default: None)')
parser.add_argument('--drop-block', type=float, default=None, metavar='PCT',
                    help='Drop block rate (default: None)')

# Batch norm parameters (only works with gen_efficientnet based models currently)
parser.add_argument('--bn-tf', action='store_true', default=False,
                    help='Use Tensorflow BatchNorm defaults for models that support it (default: False)')
parser.add_argument('--bn-momentum', type=float, default=None,
                    help='BatchNorm momentum override (if not None)')
parser.add_argument('--bn-eps', type=float, default=None,
                    help='BatchNorm epsilon override (if not None)')
parser.add_argument('--sync-bn', action='store_true',
                    help='Enable NVIDIA Apex or Torch synchronized BatchNorm.')
parser.add_argument('--dist-bn', type=str, default='reduce',
                    help='Distribute BatchNorm stats between nodes after each epoch ("broadcast", "reduce", or "")')
parser.add_argument('--split-bn', action='store_true',
                    help='Enable separate BN layers per augmentation split.')

# Model Exponential Moving Average
parser.add_argument('--model-ema', action='store_true', default=False,
                    help='Enable tracking moving average of model weights')
parser.add_argument('--model-ema-decay', type=float, default=0.9998,
                    help='decay factor for model weights moving average (default: 0.9998)')

# Misc
parser.add_argument('--seed', type=int, default=42, metavar='S',
                    help='random seed (default: 42)')
parser.add_argument('--log-interval', type=int, default=50, metavar='N',
                    help='how many batches to wait before logging training status')
parser.add_argument('--recovery-interval', type=int, default=0, metavar='N',
                    help='how many batches to wait before writing recovery checkpoint')
parser.add_argument('--checkpoint-hist', type=int, default=10, metavar='N',
                    help='number of checkpoints to keep (default: 10)')
parser.add_argument('-j', '--workers', type=int, default=4, metavar='N',
                    help='how many training processes to use (default: 1)')
parser.add_argument('--save-images', action='store_true', default=False,
                    help='save images of input bathes every log interval for debugging')
parser.add_argument('--amp', action='store_true', default=False,
                    help='use NVIDIA Apex AMP or Native AMP for mixed precision training')
parser.add_argument('--channels-last', action='store_true', default=False,
                    help='Use channels_last memory layout')
parser.add_argument('--pin-mem', action='store_true', default=False,
                    help='Pin CPU memory in DataLoader for more efficient (sometimes) transfer to GPU.')
parser.add_argument('--output', default='', type=str, metavar='PATH',
                    help='path to output folder (default: none, current dir)')
parser.add_argument('--experiment', default='', type=str, metavar='NAME',
                    help='name of train experiment, name of sub-folder for output')
parser.add_argument('--eval-metric', default='top1', type=str, metavar='EVAL_METRIC',
                    help='Best metric (default: "top1"')
parser.add_argument('--tta', type=int, default=0, metavar='N',
                    help='Test/inference time augmentation (oversampling) factor. 0=None (default: 0)')
parser.add_argument("--local_rank", default=0, type=int)
parser.add_argument('--use-multi-epochs-loader', action='store_true', default=False,
                    help='use the multi-epochs-loader to save time at the beginning of every epoch')
parser.add_argument('--torchscript', dest='torchscript', action='store_true',
                    help='convert model torchscript for inference')
parser.add_argument('--force-cpu', action='store_true', default=False,
                    help='Force CPU to be used even if HW accelerator exists.')
parser.add_argument('--log-wandb', action='store_true', default=False,
                    help='log training and validation metrics to wandb')


def _parse_args():
    # Do we have a config file to parse?
    args_config, remaining = config_parser.parse_known_args()
    if args_config.config:
        with open(args_config.config, 'r') as f:
            cfg = yaml.safe_load(f)
            parser.set_defaults(**cfg)

    # The main arg parser parses the rest of the args, the usual
    # defaults will have been overridden if config file specified.
    args = parser.parse_args(remaining)

    # Cache the args as a text string to save them in the output dir later
    args_text = yaml.safe_dump(args.__dict__, default_flow_style=False)
    return args, args_text


def main():
    setup_default_logging()
    args, args_text = _parse_args()

    dev_env = initialize_device(force_cpu=args.force_cpu, amp=args.amp, channels_last=args.channels_last)
    if dev_env.distributed:
        _logger.info('Training in distributed mode with multiple processes, 1 device per process. Process %d, total %d.'
                     % (dev_env.global_rank, dev_env.world_size))
    else:
        _logger.info('Training with a single process on 1 device.')

    random_seed(args.seed, 0)  # Set all random seeds the same for model/state init (mandatory for XLA)

    mixup_active = args.mixup > 0 or args.cutmix > 0. or args.cutmix_minmax is not None
    assert args.aug_splits == 0 or args.aug_splits > 1, 'A split of 1 makes no sense'

    train_state = setup_train_task(args, dev_env, mixup_active)
    train_cfg = train_state.train_cfg

    # Set random seeds across ranks differently for train
    # FIXME perhaps keep the same and just set diff seeds for dataloader worker process? what about TFDS?
    random_seed(args.seed, dev_env.global_rank)

    data_config, loader_eval, loader_train = setup_data(
        args,
        unwrap_model(train_state.model).default_cfg,
        dev_env,
        mixup_active)

    # setup checkpoint manager
    eval_metric = args.eval_metric
    best_metric = None
    best_epoch = None
    checkpoint_manager = None
    output_dir = None
    if dev_env.primary:
        if args.experiment:
            exp_name = args.experiment
        else:
            exp_name = '-'.join([
                datetime.now().strftime("%Y%m%d-%H%M%S"),
                safe_model_name(args.model),
                str(data_config['input_size'][-1])
            ])
        output_dir = get_outdir(args.output if args.output else './output/train', exp_name)
        checkpoint_manager = CheckpointManager(
            hparams=vars(args),
            checkpoint_dir=output_dir,
            recovery_dir=output_dir,
            metric_name=eval_metric,
            metric_decreasing=True if eval_metric == 'loss' else False,
            max_history=args.checkpoint_hist)
        with open(os.path.join(output_dir, 'args.yaml'), 'w') as f:
            f.write(args_text)

    services = TrainServices(
        monitor=Monitor(
            output_dir=output_dir,
            logger=_logger,
            hparams=vars(args),
            output_enabled=dev_env.primary),
        checkpoint=checkpoint_manager,
    )

    try:
        for epoch in range(train_state.epoch, train_cfg.num_epochs):
            if dev_env.distributed and hasattr(loader_train.sampler, 'set_epoch'):
                loader_train.sampler.set_epoch(epoch)
            if args.mixup_off_epoch and epoch >= args.mixup_off_epoch:
                if loader_train.mixup_enabled:
                    loader_train.mixup_enabled = False

            train_metrics = train_one_epoch(
                state=train_state,
                services=services,
                loader=loader_train,
                dev_env=dev_env,
            )

            if dev_env.distributed and args.dist_bn in ('broadcast', 'reduce'):
                if dev_env.primary:
                    _logger.info("Distributing BatchNorm running means and vars")
                distribute_bn(train_state.model, args.dist_bn == 'reduce', dev_env)

            eval_metrics = evaluate(
                train_state.model,
                train_state.eval_loss,
                loader_eval,
                services.monitor,
                dev_env)

            if train_state.model_ema is not None:
                if dev_env.distributed and args.dist_bn in ('broadcast', 'reduce'):
                    distribute_bn(train_state.model_ema, args.dist_bn == 'reduce', dev_env)

                ema_eval_metrics = evaluate(
                    train_state.model_ema.module,
                    train_state.eval_loss,
                    loader_eval,
                    services.monitor,
                    dev_env,
                    phase_suffix='EMA')
                eval_metrics = ema_eval_metrics

            if train_state.lr_scheduler is not None:
                # step LR for next epoch
                train_state.lr_scheduler.step(epoch + 1, eval_metrics[eval_metric])

            if services.monitor is not None:
                services.monitor.write_summary(
                    index=epoch,
                    results=dict(train=train_metrics, eval=eval_metrics))

            if checkpoint_manager is not None:
                # save proper checkpoint with eval metric
                best_checkpoint = checkpoint_manager.save_checkpoint(train_state, eval_metrics)
                best_metric, best_epoch = best_checkpoint.sort_key, best_checkpoint.epoch

            train_state = replace(train_state, epoch=epoch + 1)

    except KeyboardInterrupt:
        pass
    if best_metric is not None:
        _logger.info('*** Best metric: {0} (epoch {1})'.format(best_metric, best_epoch))


def setup_train_task(args, dev_env: DeviceEnv, mixup_active: bool):

    model = create_model(
        args.model,
        pretrained=args.pretrained,
        num_classes=args.num_classes,
        drop_rate=args.drop,
        drop_connect_rate=args.drop_connect,  # DEPRECATED, use drop_path
        drop_path_rate=args.drop_path,
        drop_block_rate=args.drop_block,
        global_pool=args.gp,
        bn_tf=args.bn_tf,
        bn_momentum=args.bn_momentum,
        bn_eps=args.bn_eps,
        scriptable=args.torchscript,
        checkpoint_path=args.initial_checkpoint)
    if args.num_classes is None:
        assert hasattr(model, 'num_classes'), 'Model must have `num_classes` attr if not set on cmd line/config.'
        args.num_classes = model.num_classes  # FIXME handle model default vs config num_classes more elegantly

    if dev_env.primary:
        _logger.info(
            f'Model {safe_model_name(args.model)} created, param count:{sum([m.numel() for m in model.parameters()])}')

    # enable split bn (separate bn stats per batch-portion)
    if args.split_bn:
        assert args.aug_splits > 1
        model = convert_splitbn_model(model, max(args.aug_splits, 2))

    train_state = setup_model_and_optimizer(
        dev_env=dev_env,
        model=model,
        optimizer=args.opt,
        optimizer_cfg=optimizer_kwargs(cfg=args),
        clip_fn=args.clip_mode if args.clip_grad is not None else None,
        clip_value=args.clip_grad,
        model_ema=args.model_ema,
        model_ema_decay=args.model_ema_decay,
        resume_path=args.resume,
        use_syncbn=args.sync_bn,
    )

    # setup learning rate schedule and starting epoch
    # FIXME move into updater?
    lr_scheduler, num_epochs = create_scheduler(args, train_state.updater.optimizer)
    if lr_scheduler is not None and train_state.epoch > 0:
        lr_scheduler.step(train_state.epoch)

    # setup loss function
    if args.jsd_loss:
        assert args.aug_splits > 1  # JSD only valid with aug splits set
        train_loss_fn = JsdCrossEntropy(num_splits=args.aug_splits, smoothing=args.smoothing)
    elif mixup_active:
        # smoothing is handled with mixup target transform
        if args.bce_loss:
            train_loss_fn = BinaryCrossEntropy(target_threshold=args.bce_target_thresh)
        else:
            train_loss_fn = SoftTargetCrossEntropy()
    elif args.smoothing:
        if args.bce_loss:
            train_loss_fn = BinaryCrossEntropy(smoothing=args.smoothing, target_threshold=args.bce_target_thresh)
        else:
            train_loss_fn = LabelSmoothingCrossEntropy(smoothing=args.smoothing)
    else:
        train_loss_fn = nn.CrossEntropyLoss()
    eval_loss_fn = nn.CrossEntropyLoss()
    dev_env.to_device(train_loss_fn, eval_loss_fn)

    if dev_env.primary:
        _logger.info('Scheduled epochs: {}'.format(num_epochs))

    train_cfg = TrainCfg(
        num_epochs=num_epochs,
        log_interval=args.log_interval,
        recovery_interval=args.recovery_interval,
    )

    train_state = replace(
        train_state,
        lr_scheduler=lr_scheduler,
        train_loss=train_loss_fn,
        eval_loss=eval_loss_fn,
        train_cfg=train_cfg,
    )

    return train_state


def setup_data(args, default_cfg, dev_env: DeviceEnv, mixup_active: bool):
    data_config = resolve_data_config(vars(args), default_cfg=default_cfg, verbose=dev_env.primary)

    # create the train and eval datasets
    dataset_train = create_dataset(
<<<<<<< HEAD
        args.dataset,
        root=args.data_dir, split=args.train_split, is_training=True,
        batch_size=args.batch_size, repeats=args.epoch_repeats)

    dataset_eval = create_dataset(
        args.dataset,
        root=args.data_dir, split=args.val_split, is_training=False, batch_size=args.batch_size)
=======
        args.dataset, root=args.data_dir, split=args.train_split, is_training=True,
        class_map=args.class_map,
        download=args.dataset_download,
        batch_size=args.batch_size,
        repeats=args.epoch_repeats)
    dataset_eval = create_dataset(
        args.dataset, root=args.data_dir, split=args.val_split, is_training=False,
        class_map=args.class_map,
        download=args.dataset_download,
        batch_size=args.batch_size)
>>>>>>> 9ec3210c

    # setup mixup / cutmix
    mixup_cfg = None
    if mixup_active:
        mixup_cfg = MixupCfg(
            prob=args.mixup_prob, switch_prob=args.mixup_switch_prob, mode=args.mixup_mode,
            mixup_alpha=args.mixup, cutmix_alpha=args.cutmix, cutmix_minmax=args.cutmix_minmax,
            label_smoothing=args.smoothing, num_classes=args.num_classes)

    # wrap dataset in AugMix helper
    if args.aug_splits > 1:
        dataset_train = AugMixDataset(dataset_train, num_splits=args.aug_splits)

    # create data loaders w/ augmentation pipeiine
    train_interpolation = args.train_interpolation
    if args.no_aug or not train_interpolation:
        train_interpolation = data_config['interpolation']

    if args.no_aug:
        train_aug_cfg = None
    else:
        train_aug_cfg = AugCfg(
            re_prob=args.reprob,
            re_mode=args.remode,
            re_count=args.recount,
            ratio_range=args.ratio,
            scale_range=args.scale,
            hflip_prob=args.hflip,
            vflip_prob=args.vflip,
            color_jitter=args.color_jitter,
            auto_augment=args.aa,
            num_aug_splits=args.aug_splits,
        )

    train_pp_cfg = PreprocessCfg(
        input_size=data_config['input_size'],
        interpolation=train_interpolation,
        crop_pct=data_config['crop_pct'],
        mean=data_config['mean'],
        std=data_config['std'],
        aug=train_aug_cfg,
    )

    # if using PyTorch XLA and RandomErasing is enabled, we must normalize and do RE in transforms on CPU
    normalize_in_transform = dev_env.type_xla and args.reprob > 0

    dataset_train.transform = create_transform_v2(
        cfg=train_pp_cfg, is_training=True, normalize=normalize_in_transform)

    loader_train = create_loader_v2(
        dataset_train,
        batch_size=args.batch_size,
        is_training=True,
        normalize=not normalize_in_transform,
        pp_cfg=train_pp_cfg,
        mix_cfg=mixup_cfg,
        num_workers=args.workers,
        pin_memory=args.pin_mem,
        use_multi_epochs_loader=args.use_multi_epochs_loader
    )

    eval_pp_cfg = PreprocessCfg(
        input_size=data_config['input_size'],
        interpolation=data_config['interpolation'],
        crop_pct=data_config['crop_pct'],
        mean=data_config['mean'],
        std=data_config['std'],
    )

    dataset_eval.transform = create_transform_v2(
        cfg=eval_pp_cfg, is_training=False, normalize=normalize_in_transform)

    eval_workers = args.workers
    if 'tfds' in args.dataset:
        # FIXME reduce validation issues when using TFDS w/ workers and distributed training
        eval_workers = min(2, args.workers)
    loader_eval = create_loader_v2(
        dataset_eval,
        batch_size=args.validation_batch_size or args.batch_size,
        is_training=False,
        normalize=not normalize_in_transform,
        pp_cfg=eval_pp_cfg,
        num_workers=eval_workers,
        pin_memory=args.pin_mem,
    )
    return data_config, loader_eval, loader_train


def train_one_epoch(
        state: TrainState,
        services: TrainServices,
        loader,
        dev_env: DeviceEnv,
):
    tracker = Tracker()
    loss_meter = AvgTensor()  # FIXME move loss meter into task specific TaskMetric

    state.model.train()
    state.updater.reset()  # zero-grad

    step_end_idx = len(loader) - 1
    tracker.mark_iter()
    for step_idx, (sample, target) in enumerate(loader):
        tracker.mark_iter_data_end()

        # FIXME move forward + loss into model 'task' wrapper
        with dev_env.autocast():
            output = state.model(sample)
            loss = state.train_loss(output, target)

        state.updater.apply(loss)

        tracker.mark_iter_step_end()

        state.updater.after_step(
            after_train_step,
            state,
            services,
            dev_env,
            step_idx,
            step_end_idx,
            tracker,
            loss_meter,
            (output, target, loss),
        )

        tracker.mark_iter()
        # end for

    if hasattr(state.updater.optimizer, 'sync_lookahead'):
        state.updater.optimizer.sync_lookahead()

    return OrderedDict([('loss', loss_meter.compute().item())])


def after_train_step(
        state: TrainState,
        services: TrainServices,
        dev_env: DeviceEnv,
        step_idx: int,
        step_end_idx: int,
        tracker: Tracker,
        loss_meter: AvgTensor,
        tensors: Tuple[torch.Tensor, ...],
):
    """
    After the core loss / backward / gradient apply step, we perform all non-gradient related
    activities here including updating meters, metrics, performing logging, and writing checkpoints.

    Many / most of these operations require tensors to be moved to CPU, they shoud not be done
    every step and for XLA use they should be done via the optimizer step_closure. This function includes
    everything that should be executed within the step closure.

    Args:
        state:
        services:
        dev_env:
        step_idx:
        step_end_idx:
        tracker:
        loss_meter:
        tensors:

    Returns:

    """
    end_step = step_idx == step_end_idx

    with torch.no_grad():
        output, target, loss = tensors
        loss_meter.update(loss, output.shape[0])

        if state.model_ema is not None:
            # FIXME should ema update be included here or in train / updater step? does it matter?
            state.model_ema.update(state.model)

        state = replace(state, step_count_global=state.step_count_global + 1)
        cfg = state.train_cfg

        if services.monitor is not None and end_step or (step_idx + 1) % cfg.log_interval == 0:
            global_batch_size = dev_env.world_size * output.shape[0]
            loss_avg = loss_meter.compute()
            if services.monitor is not None:
                lr_avg = state.updater.get_average_lr()
                services.monitor.log_step(
                    'Train',
                    step=step_idx,
                    step_end=step_end_idx,
                    epoch=state.epoch,
                    loss=loss_avg.item(),
                    rate=tracker.get_avg_iter_rate(global_batch_size),
                    lr=lr_avg,
                )

        if services.checkpoint is not None and cfg.recovery_interval and (
                end_step or (step_idx + 1) % cfg.recovery_interval == 0):
            services.checkpoint.save_recovery(state.epoch, batch_idx=step_idx)

        if state.lr_scheduler is not None:
            # FIXME perform scheduler update here or via updater after_step call?
            state.lr_scheduler.step_update(num_updates=state.step_count_global)


def evaluate(
        model: nn.Module,
        loss_fn: nn.Module,
        loader,
        logger: Monitor,
        dev_env: DeviceEnv,
        phase_suffix: str = '',
        log_interval: int = 10,
):

    tracker = Tracker()
    losses_m = AvgTensor()
    accuracy_m = AccuracyTopK()  # FIXME move loss and accuracy modules into task specific TaskMetric obj

    model.eval()

    end_idx = len(loader) - 1
    tracker.mark_iter()
    with torch.no_grad():
        for step_idx, (sample, target) in enumerate(loader):
            tracker.mark_iter_data_end()
            last_step = step_idx == end_idx

            with dev_env.autocast():
                output = model(sample)
                if isinstance(output, (tuple, list)):
                    output = output[0]
                loss = loss_fn(output, target)

            # FIXME, explictly marking step for XLA use since I'm not using the parallel xm loader
            # need to investigate whether parallel loader wrapper is helpful on tpu-vm or only use for 2-vm setup.
            if dev_env.type_xla:
                dev_env.mark_step()
            elif dev_env.type_cuda:
                dev_env.synchronize()

            # FIXME uncommenting this fixes race btw model `output`/`loss` and loss_m/accuracy_m meter input
            # for PyTorch XLA GPU use.
            # This issue does not exist for normal PyTorch w/ GPU (CUDA) or PyTorch XLA w/ TPU.
            # loss.item()

            tracker.mark_iter_step_end()
            losses_m.update(loss, output.size(0))
            accuracy_m.update(output, target)

            if last_step or step_idx % log_interval == 0:
                top1, top5 = accuracy_m.compute().values()
                loss_avg = losses_m.compute()
                logger.log_step(
                    'Eval',
                    step=step_idx,
                    step_end=end_idx,
                    loss=loss_avg.item(),
                    top1=top1.item(),
                    top5=top5.item(),
                    phase_suffix=phase_suffix,
                )
            tracker.mark_iter()

    top1, top5 = accuracy_m.compute().values()
    results = OrderedDict([('loss', losses_m.compute().item()), ('top1', top1.item()), ('top5', top5.item())])
    return results


def _mp_entry(*args):
    main()


if __name__ == '__main__':
    main()<|MERGE_RESOLUTION|>--- conflicted
+++ resolved
@@ -506,26 +506,17 @@
 
     # create the train and eval datasets
     dataset_train = create_dataset(
-<<<<<<< HEAD
-        args.dataset,
-        root=args.data_dir, split=args.train_split, is_training=True,
-        batch_size=args.batch_size, repeats=args.epoch_repeats)
-
-    dataset_eval = create_dataset(
-        args.dataset,
-        root=args.data_dir, split=args.val_split, is_training=False, batch_size=args.batch_size)
-=======
-        args.dataset, root=args.data_dir, split=args.train_split, is_training=True,
+        name=args.dataset, root=args.data_dir, split=args.train_split, is_training=True,
         class_map=args.class_map,
         download=args.dataset_download,
         batch_size=args.batch_size,
         repeats=args.epoch_repeats)
+
     dataset_eval = create_dataset(
-        args.dataset, root=args.data_dir, split=args.val_split, is_training=False,
+        name=args.dataset, root=args.data_dir, split=args.val_split, is_training=False,
         class_map=args.class_map,
         download=args.dataset_download,
         batch_size=args.batch_size)
->>>>>>> 9ec3210c
 
     # setup mixup / cutmix
     mixup_cfg = None
